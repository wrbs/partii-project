--- conflicted
+++ resolved
@@ -1,420 +1,323 @@
 {
-    "wrappers": [
-        {
-            "name": "orun",
-            "command": "orun -o %{output} -- %{paramwrapper} %{command}"
-        },
-        {
-            "name": "perfstat",
-            "command": "perf stat -o %{output} -- %{paramwrapper} %{command}"
-        },
-        {
-            "name": "pausetimes_multicore",
-            "command": "bash pausetimes_multicore %{output} %{paramwrapper} %{command}"
-        }
-    ],
-
-    "benchmarks": [
-        {
-            "executable": "benchmarks/benchmarksgame/spectralnorm2.exe",
-            "name": "spectralnorm2",
-            "ismacrobench": true,
-            "runs": [
-                { "params": "5_500" , "paramwrapper": "taskset --cpu-list 2-13 chrt -r 1"}
-            ]
-        },
-        {
-            "executable": "benchmarks/multicore-numerical/spectralnorm2_multicore.exe",
-            "name": "spectralnorm2_multicore",
-            "ismacrobench": true,
-            "runs": [
-                { "params": "1 5_500", "paramwrapper": "taskset --cpu-list 2-13 chrt -r 1"},
-                { "params": "2 5_500", "paramwrapper": "taskset --cpu-list 2-13 chrt -r 1" },
-                { "params": "4 5_500", "paramwrapper": "taskset --cpu-list 2-13 chrt -r 1" },
-                { "params": "8 5_500", "paramwrapper": "taskset --cpu-list 2-13 chrt -r 1" },
-                { "params": "12 5_500", "paramwrapper": "taskset --cpu-list 2-13 chrt -r 1" },
-                { "params": "16 5_500", "paramwrapper": "taskset --cpu-list 2-13,16-27 chrt -r 1" },
-                { "params": "20 5_500", "paramwrapper": "taskset --cpu-list 2-13,16-27 chrt -r 1" },
-                { "params": "24 5_500", "paramwrapper": "taskset --cpu-list 2-13,16-27 chrt -r 1" }
-            ]
-        },
-
-        {
-            "executable": "benchmarks/benchmarksgame/mandelbrot6.exe",
-            "name": "mandelbrot6",
-            "ismacrobench": true,
-            "runs": [
-                { "params": "16_000", "paramwrapper": "taskset --cpu-list 2-13 chrt -r 1" }
-            ]
-        },
-        {
-            "executable": "benchmarks/multicore-numerical/mandelbrot6_multicore.exe",
-            "name": "mandelbrot6_multicore",
-            "ismacrobench": true,
-            "runs": [
-                { "params": "1 16_000", "paramwrapper": "taskset --cpu-list 2-13 chrt -r 1"},
-                { "params": "2 16_000", "paramwrapper": "taskset --cpu-list 2-13 chrt -r 1" },
-                { "params": "4 16_000", "paramwrapper": "taskset --cpu-list 2-13 chrt -r 1" },
-                { "params": "8 16_000", "paramwrapper": "taskset --cpu-list 2-13 chrt -r 1" },
-                { "params": "12 16_000", "paramwrapper": "taskset --cpu-list 2-13 chrt -r 1" },
-                { "params": "16 16_000", "paramwrapper": "taskset --cpu-list 2-13,16-27 chrt -r 1" },
-                { "params": "20 16_000", "paramwrapper": "taskset --cpu-list 2-13,16-27 chrt -r 1" },
-                { "params": "24 16_000", "paramwrapper": "taskset --cpu-list 2-13,16-27 chrt -r 1" }
-            ]
-        },
-
-        {
-            "executable": "benchmarks/multicore-numerical/matrix_multiplication.exe",
-            "name": "matrix_multiplication",
-            "ismacrobench": true,
-            "runs": [
-                { "params": "1024", "paramwrapper": "taskset --cpu-list 2-13 chrt -r 1" }
-            ]
-        },
-        {
-            "executable": "benchmarks/multicore-numerical/matrix_multiplication_multicore.exe",
-            "name": "matrix_multiplication_multicore",
-            "ismacrobench": true,
-            "runs": [
-                { "params": "1 1024", "paramwrapper": "taskset --cpu-list 2-13 chrt -r 1"},
-                { "params": "2 1024", "paramwrapper": "taskset --cpu-list 2-13 chrt -r 1" },
-                { "params": "4 1024", "paramwrapper": "taskset --cpu-list 2-13 chrt -r 1" },
-                { "params": "8 1024", "paramwrapper": "taskset --cpu-list 2-13 chrt -r 1" },
-                { "params": "12 1024", "paramwrapper": "taskset --cpu-list 2-13 chrt -r 1" },
-                { "params": "16 1024", "paramwrapper": "taskset --cpu-list 2-13,16-27 chrt -r 1" },
-                { "params": "20 1024", "paramwrapper": "taskset --cpu-list 2-13,16-27 chrt -r 1" },
-                { "params": "24 1024", "paramwrapper": "taskset --cpu-list 2-13,16-27 chrt -r 1" }
-            ]
-        },
-        {
-            "executable": "benchmarks/multicore-numerical/matrix_multiplication_tiling_multicore.exe",
-            "name": "matrix_multiplication_tiling_multicore",
-            "ismacrobench": true,
-            "runs": [
-                { "params": "1 1024", "paramwrapper": "taskset --cpu-list 2-13 chrt -r 1"},
-                { "params": "2 1024", "paramwrapper": "taskset --cpu-list 2-13 chrt -r 1" },
-                { "params": "4 1024", "paramwrapper": "taskset --cpu-list 2-13 chrt -r 1" },
-                { "params": "8 1024", "paramwrapper": "taskset --cpu-list 2-13 chrt -r 1" },
-                { "params": "16 1024", "paramwrapper": "taskset --cpu-list 2-13,16-27 chrt -r 1" }
-            ]
-        },
-
-        {
-            "executable": "benchmarks/multicore-numerical/quicksort.exe",
-            "name": "quicksort",
-            "ismacrobench": true,
-            "runs": [
-                { "params": "40_000_000", "paramwrapper": "taskset --cpu-list 2-13 chrt -r 1" }
-            ]
-        },
-        {
-            "executable": "benchmarks/multicore-numerical/quicksort_multicore.exe",
-            "name": "quicksort_multicore",
-            "ismacrobench": true,
-            "runs": [
-                { "params": "1 40_000_000", "paramwrapper": "taskset --cpu-list 2-13 chrt -r 1"},
-                { "params": "2 40_000_000", "paramwrapper": "taskset --cpu-list 2-13 chrt -r 1" },
-                { "params": "4 40_000_000", "paramwrapper": "taskset --cpu-list 2-13 chrt -r 1" },
-                { "params": "8 40_000_000", "paramwrapper": "taskset --cpu-list 2-13 chrt -r 1" },
-                { "params": "12 40_000_000", "paramwrapper": "taskset --cpu-list 2-13 chrt -r 1" },
-                { "params": "16 40_000_000", "paramwrapper": "taskset --cpu-list 2-13,16-27 chrt -r 1" },
-                { "params": "20 40_000_000", "paramwrapper": "taskset --cpu-list 2-13,16-27 chrt -r 1" },
-                { "params": "24 40_000_000", "paramwrapper": "taskset --cpu-list 2-13,16-27 chrt -r 1" }
-            ]
-        },
-
-        {
-            "executable": "benchmarks/benchmarksgame/binarytrees5.exe",
-            "name": "binarytrees5",
-            "ismacrobench": true,
-            "runs": [
-                { "params": "22", "paramwrapper": "taskset --cpu-list 2-13 chrt -r 1" }
-            ]
-        },
-        {
-            "executable": "benchmarks/multicore-numerical/binarytrees5_multicore.exe",
-            "name": "binarytrees5_multicore",
-            "ismacrobench": true,
-            "runs": [
-                { "params": "1 22", "paramwrapper": "taskset --cpu-list 2-13 chrt -r 1"},
-                { "params": "2 22", "paramwrapper": "taskset --cpu-list 2-13 chrt -r 1" },
-                { "params": "4 22", "paramwrapper": "taskset --cpu-list 2-13 chrt -r 1" },
-                { "params": "8 22", "paramwrapper": "taskset --cpu-list 2-13 chrt -r 1" },
-                { "params": "12 22", "paramwrapper": "taskset --cpu-list 2-13 chrt -r 1" },
-                { "params": "16 22", "paramwrapper": "taskset --cpu-list 2-13,16-27 chrt -r 1" },
-                { "params": "20 22", "paramwrapper": "taskset --cpu-list 2-13,16-27 chrt -r 1" },
-                { "params": "24 22", "paramwrapper": "taskset --cpu-list 2-13,16-27 chrt -r 1" }
-            ]
-        },
-
-        {
-            "executable": "benchmarks/multicore-numerical/game_of_life.exe",
-            "name": "game_of_life",
-            "ismacrobench": true,
-            "runs": [
-                { "params": "256", "paramwrapper": "taskset --cpu-list 2-13 chrt -r 1" }
-            ]
-        },
-        {
-            "executable": "benchmarks/multicore-numerical/game_of_life_multicore.exe",
-            "name": "game_of_life_multicore",
-            "ismacrobench": true,
-            "runs": [
-                { "params": "1 256", "paramwrapper": "taskset --cpu-list 2-13 chrt -r 1"},
-                { "params": "2 256", "paramwrapper": "taskset --cpu-list 2-13 chrt -r 1" },
-                { "params": "4 256", "paramwrapper": "taskset --cpu-list 2-13 chrt -r 1" },
-                { "params": "8 256", "paramwrapper": "taskset --cpu-list 2-13 chrt -r 1" },
-                { "params": "12 256", "paramwrapper": "taskset --cpu-list 2-13 chrt -r 1" },
-                { "params": "16 256", "paramwrapper": "taskset --cpu-list 2-13,16-27 chrt -r 1" },
-                { "params": "20 256", "paramwrapper": "taskset --cpu-list 2-13,16-27 chrt -r 1" },
-                { "params": "24 256", "paramwrapper": "taskset --cpu-list 2-13,16-27 chrt -r 1" }
-            ]
-        },
-
-        {
-            "executable": "benchmarks/multicore-numerical/nbody.exe",
-            "name": "nbody",
-            "ismacrobench": true,
-            "runs": [
-                { "params": "500 1024", "paramwrapper": "taskset --cpu-list 2-13 chrt -r 1" }
-            ]
-        },
-        {
-            "executable": "benchmarks/multicore-numerical/nbody_multicore.exe",
-            "name": "nbody_multicore",
-            "ismacrobench": true,
-            "runs": [
-                { "params": "1 500 1024", "paramwrapper": "taskset --cpu-list 2-13 chrt -r 1"},
-                { "params": "2 500 1024", "paramwrapper": "taskset --cpu-list 2-13 chrt -r 1" },
-                { "params": "4 500 1024", "paramwrapper": "taskset --cpu-list 2-13 chrt -r 1" },
-                { "params": "8 500 1024", "paramwrapper": "taskset --cpu-list 2-13 chrt -r 1" },
-                { "params": "12 500 1024", "paramwrapper": "taskset --cpu-list 2-13 chrt -r 1" },
-                { "params": "16 500 1024", "paramwrapper": "taskset --cpu-list 2-13,16-27 chrt -r 1" },
-                { "params": "20 500 1024", "paramwrapper": "taskset --cpu-list 2-13,16-27 chrt -r 1" },
-                { "params": "24 500 1024", "paramwrapper": "taskset --cpu-list 2-13,16-27 chrt -r 1" }
-            ]
-        },
-
-        {
-            "executable": "benchmarks/decompress/test_decompress.exe",
-            "name": "test_decompress",
-            "ismacrobench": true,
-            "runs": [
-                { "params": "64 1_048_576", "paramwrapper": "taskset --cpu-list 2-13 chrt -r 1" }
-            ]
-        },
-        {
-            "executable": "benchmarks/decompress/test_decompress_multicore.exe",
-            "name": "test_decompress_multicore",
-            "ismacrobench": true,
-            "runs": [
-                { "params": "1 64 1_048_576", "paramwrapper": "taskset --cpu-list 2-13 chrt -r 1"},
-                { "params": "2 64 1_048_576", "paramwrapper": "taskset --cpu-list 2-13 chrt -r 1" },
-                { "params": "4 64 1_048_576", "paramwrapper": "taskset --cpu-list 2-13 chrt -r 1" },
-                { "params": "8 64 1_048_576", "paramwrapper": "taskset --cpu-list 2-13 chrt -r 1" },
-                { "params": "12 64 1_048_576", "paramwrapper": "taskset --cpu-list 2-13 chrt -r 1" },
-                { "params": "16 64 1_048_576", "paramwrapper": "taskset --cpu-list 2-13,16-27 chrt -r 1" },
-                { "params": "20 64 1_048_576", "paramwrapper": "taskset --cpu-list 2-13,16-27 chrt -r 1" },
-                { "params": "24 64 1_048_576", "paramwrapper": "taskset --cpu-list 2-13,16-27 chrt -r 1" }
-            ]
-        },
-
-        {
-            "executable": "benchmarks/multicore-structures/test_queue_parallel.exe",
-            "name": "mpmc_queue_parallel",
-            "ismacrobench": false,
-            "runs": [
-                {
-                    "params": "10000000"
-                }
-            ]
-        },
-        {
-            "executable": "benchmarks/multicore-structures/test_spsc_queue_parallel.exe",
-            "name": "spsc_queue_parallel",
-            "ismacrobench": false,
-            "runs": [
-                {
-                    "params": "10000000"
-                }
-            ]
-        },
-        {
-            "executable": "benchmarks/multicore-structures/test_spsc_queue_pingpong_parallel.exe",
-            "name": "spsc_queue_pingpong_parallel",
-            "ismacrobench": false,
-            "runs": [
-                {
-                    "params": "1 10000000"
-                },
-                {
-                    "params": "2 10000000"
-                },
-                {
-                    "params": "4 10000000"
-                }
-            ]
-        },
-        {
-            "executable": "benchmarks/multicore-lockfree/test_wsqueue.exe",
-            "name": "lockfree-wsqueue",
-            "ismacrobench": false,
-            "runs": [
-                {
-                    "params": "1 100000"
-                },
-                {
-                    "params": "2 100000"
-                },
-                {
-                    "params": "4 100000"
-                }
-            ]
-        },
-        {
-            "executable": "benchmarks/multicore-lockfree/test_hash.exe",
-            "name": "lockfree-hash",
-            "ismacrobench": false,
-            "runs": [
-                {
-                    "params": "1 80 1000000"
-                },
-                {
-                    "params": "2 80 1000000"
-                },
-                {
-                    "params": "4 80 1000000"
-                }
-            ]
-        },
-        {
-            "executable": "benchmarks/multicore-structures/test_stack_parallel.exe",
-            "name": "stack_parallel",
-            "ismacrobench": false,
-            "runs": [
-                {
-                    "params": "100000"
-                }
-            ]
-        }
-<<<<<<< HEAD
-    ]
-=======
-      ]
-    },
-		{
-			"executable": "benchmarks/decompress/test_decompress_multicore.exe",
-			"name": "test_decompress_multicore",
-			"ismacrobench": true,
-			"runs": [
-				{ "params": "1 64 1_048_576" },
-				{ "params": "2 64 1_048_576" },
-				{ "params": "4 64 1_048_576" },
-				{ "params": "8 64 1_048_576" },
-				{ "params": "16 64 1_048_576" }
-			]
-		},
-
-		{
-			"executable": "benchmarks/multicore-structures/test_queue_parallel.exe",
-			"name": "mpmc_queue_parallel",
-			"ismacrobench": false,
-			"runs": [
-				{
-					"params": "10000000"
-				}
-			]
-		},
-		{
-			"executable": "benchmarks/multicore-structures/test_spsc_queue_parallel.exe",
-			"name": "spsc_queue_parallel",
-			"ismacrobench": false,
-			"runs": [
-				{
-					"params": "10000000"
-				}
-			]
-		},
-		{
-			"executable": "benchmarks/multicore-structures/test_spsc_queue_pingpong_parallel.exe",
-			"name": "spsc_queue_pingpong_parallel",
-			"ismacrobench": false,
-			"runs": [
-				{
-					"params": "1 10000000"
-				},
-				{
-					"params": "2 10000000"
-				},
-				{
-					"params": "4 10000000"
-				}
-			]
-		},
-		{
-			"executable": "benchmarks/multicore-lockfree/test_wsqueue.exe",
-			"name": "lockfree-wsqueue",
-			"ismacrobench": false,
-			"runs": [
-				{
-					"params": "1 100000"
-				},
-				{
-					"params": "2 100000"
-				},
-				{
-					"params": "4 100000"
-				}
-			]
-		},
-		{
-			"executable": "benchmarks/multicore-lockfree/test_hash.exe",
-			"name": "lockfree-hash",
-			"ismacrobench": false,
-			"runs": [
-				{
-					"params": "1 80 1000000"
-				},
-				{
-					"params": "2 80 1000000"
-				},
-				{
-					"params": "4 80 1000000"
-				}
-			]
-		},
- 		{
-			"executable": "benchmarks/simple-tests/alloc_multicore.exe",
-			"name": "alloc_multicore",
-			"ismacrobench": false,
-			"runs": [
-				{
-					"params": "1 1000000"
-				},
-				{
-					"params": "2 1000000"
-				},
-			  {
-					"params": "4 1000000"
-				},
-  			{
-					"params": "8 1000000"
-				},
-				{
-					"params": "16 1000000"
-				}
-			]
-		},  
-		{
-			"executable": "benchmarks/multicore-structures/test_stack_parallel.exe",
-			"name": "stack_parallel",
-			"ismacrobench": false,
-			"runs": [
-				{
-					"params": "100000"
-				}
-			]
-		}
-	]
->>>>>>> 4e83dc3f
+  "wrappers": [
+    {
+      "name": "orun",
+      "command": "orun -o %{output} -- %{paramwrapper} %{command}"
+    },
+    {
+      "name": "perfstat",
+      "command": "perf stat -o %{output} -- %{paramwrapper} %{command}"
+    },
+    {
+      "name": "pausetimes_multicore",
+      "command": "bash pausetimes_multicore %{output} %{paramwrapper} %{command}"
+    }
+  ],
+
+  "benchmarks": [
+    {
+      "executable": "benchmarks/benchmarksgame/spectralnorm2.exe",
+      "name": "spectralnorm2",
+      "ismacrobench": true,
+      "runs": [
+        { "params": "5_500" , "paramwrapper": "taskset --cpu-list 2-13 chrt -r 1"}
+      ]
+    },
+    {
+      "executable": "benchmarks/multicore-numerical/spectralnorm2_multicore.exe",
+      "name": "spectralnorm2_multicore",
+      "ismacrobench": true,
+      "runs": [
+        { "params": "1 5_500", "paramwrapper": "taskset --cpu-list 2-13 chrt -r 1"},
+        { "params": "2 5_500", "paramwrapper": "taskset --cpu-list 2-13 chrt -r 1" },
+        { "params": "4 5_500", "paramwrapper": "taskset --cpu-list 2-13 chrt -r 1" },
+        { "params": "8 5_500", "paramwrapper": "taskset --cpu-list 2-13 chrt -r 1" },
+        { "params": "12 5_500", "paramwrapper": "taskset --cpu-list 2-13 chrt -r 1" },
+        { "params": "16 5_500", "paramwrapper": "taskset --cpu-list 2-13,16-27 chrt -r 1" },
+        { "params": "20 5_500", "paramwrapper": "taskset --cpu-list 2-13,16-27 chrt -r 1" },
+        { "params": "24 5_500", "paramwrapper": "taskset --cpu-list 2-13,16-27 chrt -r 1" }
+      ]
+    },
+
+    {
+      "executable": "benchmarks/benchmarksgame/mandelbrot6.exe",
+      "name": "mandelbrot6",
+      "ismacrobench": true,
+      "runs": [
+        { "params": "16_000", "paramwrapper": "taskset --cpu-list 2-13 chrt -r 1" }
+      ]
+    },
+    {
+      "executable": "benchmarks/multicore-numerical/mandelbrot6_multicore.exe",
+      "name": "mandelbrot6_multicore",
+      "ismacrobench": true,
+      "runs": [
+        { "params": "1 16_000", "paramwrapper": "taskset --cpu-list 2-13 chrt -r 1"},
+        { "params": "2 16_000", "paramwrapper": "taskset --cpu-list 2-13 chrt -r 1" },
+        { "params": "4 16_000", "paramwrapper": "taskset --cpu-list 2-13 chrt -r 1" },
+        { "params": "8 16_000", "paramwrapper": "taskset --cpu-list 2-13 chrt -r 1" },
+        { "params": "12 16_000", "paramwrapper": "taskset --cpu-list 2-13 chrt -r 1" },
+        { "params": "16 16_000", "paramwrapper": "taskset --cpu-list 2-13,16-27 chrt -r 1" },
+        { "params": "20 16_000", "paramwrapper": "taskset --cpu-list 2-13,16-27 chrt -r 1" },
+        { "params": "24 16_000", "paramwrapper": "taskset --cpu-list 2-13,16-27 chrt -r 1" }
+      ]
+    },
+
+    {
+      "executable": "benchmarks/multicore-numerical/matrix_multiplication.exe",
+      "name": "matrix_multiplication",
+      "ismacrobench": true,
+      "runs": [
+        { "params": "1024", "paramwrapper": "taskset --cpu-list 2-13 chrt -r 1" }
+      ]
+    },
+    {
+      "executable": "benchmarks/multicore-numerical/matrix_multiplication_multicore.exe",
+      "name": "matrix_multiplication_multicore",
+      "ismacrobench": true,
+      "runs": [
+        { "params": "1 1024", "paramwrapper": "taskset --cpu-list 2-13 chrt -r 1"},
+        { "params": "2 1024", "paramwrapper": "taskset --cpu-list 2-13 chrt -r 1" },
+        { "params": "4 1024", "paramwrapper": "taskset --cpu-list 2-13 chrt -r 1" },
+        { "params": "8 1024", "paramwrapper": "taskset --cpu-list 2-13 chrt -r 1" },
+        { "params": "12 1024", "paramwrapper": "taskset --cpu-list 2-13 chrt -r 1" },
+        { "params": "16 1024", "paramwrapper": "taskset --cpu-list 2-13,16-27 chrt -r 1" },
+        { "params": "20 1024", "paramwrapper": "taskset --cpu-list 2-13,16-27 chrt -r 1" },
+        { "params": "24 1024", "paramwrapper": "taskset --cpu-list 2-13,16-27 chrt -r 1" }
+      ]
+    },
+    {
+      "executable": "benchmarks/multicore-numerical/matrix_multiplication_tiling_multicore.exe",
+      "name": "matrix_multiplication_tiling_multicore",
+      "ismacrobench": true,
+      "runs": [
+        { "params": "1 1024", "paramwrapper": "taskset --cpu-list 2-13 chrt -r 1"},
+        { "params": "2 1024", "paramwrapper": "taskset --cpu-list 2-13 chrt -r 1" },
+        { "params": "4 1024", "paramwrapper": "taskset --cpu-list 2-13 chrt -r 1" },
+        { "params": "8 1024", "paramwrapper": "taskset --cpu-list 2-13 chrt -r 1" },
+        { "params": "16 1024", "paramwrapper": "taskset --cpu-list 2-13,16-27 chrt -r 1" }
+      ]
+    },
+
+    {
+      "executable": "benchmarks/multicore-numerical/quicksort.exe",
+      "name": "quicksort",
+      "ismacrobench": true,
+      "runs": [
+        { "params": "40_000_000", "paramwrapper": "taskset --cpu-list 2-13 chrt -r 1" }
+      ]
+    },
+    {
+      "executable": "benchmarks/multicore-numerical/quicksort_multicore.exe",
+      "name": "quicksort_multicore",
+      "ismacrobench": true,
+      "runs": [
+        { "params": "1 40_000_000", "paramwrapper": "taskset --cpu-list 2-13 chrt -r 1"},
+        { "params": "2 40_000_000", "paramwrapper": "taskset --cpu-list 2-13 chrt -r 1" },
+        { "params": "4 40_000_000", "paramwrapper": "taskset --cpu-list 2-13 chrt -r 1" },
+        { "params": "8 40_000_000", "paramwrapper": "taskset --cpu-list 2-13 chrt -r 1" },
+        { "params": "12 40_000_000", "paramwrapper": "taskset --cpu-list 2-13 chrt -r 1" },
+        { "params": "16 40_000_000", "paramwrapper": "taskset --cpu-list 2-13,16-27 chrt -r 1" },
+        { "params": "20 40_000_000", "paramwrapper": "taskset --cpu-list 2-13,16-27 chrt -r 1" },
+        { "params": "24 40_000_000", "paramwrapper": "taskset --cpu-list 2-13,16-27 chrt -r 1" }
+      ]
+    },
+
+    {
+      "executable": "benchmarks/benchmarksgame/binarytrees5.exe",
+      "name": "binarytrees5",
+      "ismacrobench": true,
+      "runs": [
+        { "params": "22", "paramwrapper": "taskset --cpu-list 2-13 chrt -r 1" }
+      ]
+    },
+    {
+      "executable": "benchmarks/multicore-numerical/binarytrees5_multicore.exe",
+      "name": "binarytrees5_multicore",
+      "ismacrobench": true,
+      "runs": [
+        { "params": "1 22", "paramwrapper": "taskset --cpu-list 2-13 chrt -r 1"},
+        { "params": "2 22", "paramwrapper": "taskset --cpu-list 2-13 chrt -r 1" },
+        { "params": "4 22", "paramwrapper": "taskset --cpu-list 2-13 chrt -r 1" },
+        { "params": "8 22", "paramwrapper": "taskset --cpu-list 2-13 chrt -r 1" },
+        { "params": "12 22", "paramwrapper": "taskset --cpu-list 2-13 chrt -r 1" },
+        { "params": "16 22", "paramwrapper": "taskset --cpu-list 2-13,16-27 chrt -r 1" },
+        { "params": "20 22", "paramwrapper": "taskset --cpu-list 2-13,16-27 chrt -r 1" },
+        { "params": "24 22", "paramwrapper": "taskset --cpu-list 2-13,16-27 chrt -r 1" }
+      ]
+    },
+
+    {
+      "executable": "benchmarks/multicore-numerical/game_of_life.exe",
+      "name": "game_of_life",
+      "ismacrobench": true,
+      "runs": [
+        { "params": "256", "paramwrapper": "taskset --cpu-list 2-13 chrt -r 1" }
+      ]
+    },
+    {
+      "executable": "benchmarks/multicore-numerical/game_of_life_multicore.exe",
+      "name": "game_of_life_multicore",
+      "ismacrobench": true,
+      "runs": [
+        { "params": "1 256", "paramwrapper": "taskset --cpu-list 2-13 chrt -r 1"},
+        { "params": "2 256", "paramwrapper": "taskset --cpu-list 2-13 chrt -r 1" },
+        { "params": "4 256", "paramwrapper": "taskset --cpu-list 2-13 chrt -r 1" },
+        { "params": "8 256", "paramwrapper": "taskset --cpu-list 2-13 chrt -r 1" },
+        { "params": "12 256", "paramwrapper": "taskset --cpu-list 2-13 chrt -r 1" },
+        { "params": "16 256", "paramwrapper": "taskset --cpu-list 2-13,16-27 chrt -r 1" },
+        { "params": "20 256", "paramwrapper": "taskset --cpu-list 2-13,16-27 chrt -r 1" },
+        { "params": "24 256", "paramwrapper": "taskset --cpu-list 2-13,16-27 chrt -r 1" }
+      ]
+    },
+
+    {
+      "executable": "benchmarks/multicore-numerical/nbody.exe",
+      "name": "nbody",
+      "ismacrobench": true,
+      "runs": [
+        { "params": "500 1024", "paramwrapper": "taskset --cpu-list 2-13 chrt -r 1" }
+      ]
+    },
+    {
+      "executable": "benchmarks/multicore-numerical/nbody_multicore.exe",
+      "name": "nbody_multicore",
+      "ismacrobench": true,
+      "runs": [
+        { "params": "1 500 1024", "paramwrapper": "taskset --cpu-list 2-13 chrt -r 1"},
+        { "params": "2 500 1024", "paramwrapper": "taskset --cpu-list 2-13 chrt -r 1" },
+        { "params": "4 500 1024", "paramwrapper": "taskset --cpu-list 2-13 chrt -r 1" },
+        { "params": "8 500 1024", "paramwrapper": "taskset --cpu-list 2-13 chrt -r 1" },
+        { "params": "12 500 1024", "paramwrapper": "taskset --cpu-list 2-13 chrt -r 1" },
+        { "params": "16 500 1024", "paramwrapper": "taskset --cpu-list 2-13,16-27 chrt -r 1" },
+        { "params": "20 500 1024", "paramwrapper": "taskset --cpu-list 2-13,16-27 chrt -r 1" },
+        { "params": "24 500 1024", "paramwrapper": "taskset --cpu-list 2-13,16-27 chrt -r 1" }
+      ]
+    },
+
+    {
+      "executable": "benchmarks/decompress/test_decompress.exe",
+      "name": "test_decompress",
+      "ismacrobench": true,
+      "runs": [
+        { "params": "64 1_048_576", "paramwrapper": "taskset --cpu-list 2-13 chrt -r 1" }
+      ]
+    },
+    {
+      "executable": "benchmarks/decompress/test_decompress_multicore.exe",
+      "name": "test_decompress_multicore",
+      "ismacrobench": true,
+      "runs": [
+        { "params": "1 64 1_048_576", "paramwrapper": "taskset --cpu-list 2-13 chrt -r 1"},
+        { "params": "2 64 1_048_576", "paramwrapper": "taskset --cpu-list 2-13 chrt -r 1" },
+        { "params": "4 64 1_048_576", "paramwrapper": "taskset --cpu-list 2-13 chrt -r 1" },
+        { "params": "8 64 1_048_576", "paramwrapper": "taskset --cpu-list 2-13 chrt -r 1" },
+        { "params": "12 64 1_048_576", "paramwrapper": "taskset --cpu-list 2-13 chrt -r 1" },
+        { "params": "16 64 1_048_576", "paramwrapper": "taskset --cpu-list 2-13,16-27 chrt -r 1" },
+        { "params": "20 64 1_048_576", "paramwrapper": "taskset --cpu-list 2-13,16-27 chrt -r 1" },
+        { "params": "24 64 1_048_576", "paramwrapper": "taskset --cpu-list 2-13,16-27 chrt -r 1" }
+      ]
+    },
+
+    {
+      "executable": "benchmarks/multicore-structures/test_queue_parallel.exe",
+      "name": "mpmc_queue_parallel",
+      "ismacrobench": false,
+      "runs": [
+        {
+          "params": "10000000"
+        }
+      ]
+    },
+    {
+      "executable": "benchmarks/multicore-structures/test_spsc_queue_parallel.exe",
+      "name": "spsc_queue_parallel",
+      "ismacrobench": false,
+      "runs": [
+        {
+          "params": "10000000"
+        }
+      ]
+    },
+    {
+      "executable": "benchmarks/multicore-structures/test_spsc_queue_pingpong_parallel.exe",
+      "name": "spsc_queue_pingpong_parallel",
+      "ismacrobench": false,
+      "runs": [
+        {
+          "params": "1 10000000"
+        },
+        {
+          "params": "2 10000000"
+        },
+        {
+          "params": "4 10000000"
+        }
+      ]
+    },
+    {
+      "executable": "benchmarks/multicore-lockfree/test_wsqueue.exe",
+      "name": "lockfree-wsqueue",
+      "ismacrobench": false,
+      "runs": [
+        {
+          "params": "1 100000"
+        },
+        {
+          "params": "2 100000"
+        },
+        {
+          "params": "4 100000"
+        }
+      ]
+    },
+    {
+      "executable": "benchmarks/multicore-lockfree/test_hash.exe",
+      "name": "lockfree-hash",
+      "ismacrobench": false,
+      "runs": [
+        {
+          "params": "1 80 1000000"
+        },
+        {
+          "params": "2 80 1000000"
+        },
+        {
+          "params": "4 80 1000000"
+        }
+      ]
+    },
+    {
+      "executable": "benchmarks/simple-tests/alloc_multicore.exe",
+      "name": "alloc_multicore",
+      "ismacrobench": false,
+      "runs": [
+        {
+          "params": "1 1000000"
+        },
+        {
+          "params": "2 1000000"
+        },
+        {
+          "params": "4 1000000"
+        },
+        {
+          "params": "8 1000000"
+        },
+        {
+          "params": "16 1000000"
+        }
+      ]
+    },  
+    {
+      "executable": "benchmarks/multicore-structures/test_stack_parallel.exe",
+      "name": "stack_parallel",
+      "ismacrobench": false,
+      "runs": [
+        {
+          "params": "100000"
+        }
+      ]
+    }
+  ]
 }