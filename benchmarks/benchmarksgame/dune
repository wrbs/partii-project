<<<<<<< HEAD
(executables (names binarytrees5 fannkuchredux2 fannkuchredux fasta3 fasta6 floyd knucleotide mandelbrot6 matrix-multiplication_serial matrix-multiplication_serial_tilling nbody nbody_random_bodies game_of_life_serial pidigits5 regexredux2 revcomp2 spectralnorm2) (libraries unix str zarith))
=======
(executables (names binarytrees5 fannkuchredux fannkuchredux2 fasta3 fasta6
										knucleotide knucleotide3 mandelbrot6 nbody pidigits5
										regexredux2 revcomp2 spectralnorm2)
						 (libraries unix str zarith))
>>>>>>> d9377f37

(rule
     (targets input25000000.txt)
     (deps (:prog fasta3.exe))
     (action (with-stdout-to %{targets} (run %{prog} 25_000_000 > %{targets}))))

<<<<<<< HEAD
(alias (name buildbench) (deps binarytrees5.exe fannkuchredux2.exe  floyd.exe  fannkuchredux.exe fasta3.exe fasta6.exe knucleotide.exe  game_of_life_serial.exe  matrix-multiplication_serial.exe  matrix-multiplication_serial_tilling.exe   mandelbrot6.exe nbody.exe  nbody_random_bodies.exe  pidigits5.exe regexredux2.exe revcomp2.exe spectralnorm2.exe knucleotide-input.txt))
=======
(rule
     (targets input5000000.txt)
     (deps (:prog fasta3.exe))
     (action (with-stdout-to %{targets} (run %{prog} 5_000_000 > %{targets}))))

(alias (name buildbench)
       (deps binarytrees5.exe fannkuchredux.exe fannkuchredux2.exe fasta3.exe
						 fasta6.exe knucleotide.exe knucleotide3.exe mandelbrot6.exe
						 nbody.exe pidigits5.exe regexredux2.exe revcomp2.exe
						 spectralnorm2.exe input25000000.txt input5000000.txt))

(alias (name multibench_parallel)
       (deps binarytrees5.exe mandelbrot6.exe spectralnorm2.exe))
>>>>>>> d9377f37
<|MERGE_RESOLUTION|>--- conflicted
+++ resolved
@@ -1,20 +1,13 @@
-<<<<<<< HEAD
-(executables (names binarytrees5 fannkuchredux2 fannkuchredux fasta3 fasta6 floyd knucleotide mandelbrot6 matrix-multiplication_serial matrix-multiplication_serial_tilling nbody nbody_random_bodies game_of_life_serial pidigits5 regexredux2 revcomp2 spectralnorm2) (libraries unix str zarith))
-=======
 (executables (names binarytrees5 fannkuchredux fannkuchredux2 fasta3 fasta6
 										knucleotide knucleotide3 mandelbrot6 nbody pidigits5
 										regexredux2 revcomp2 spectralnorm2)
 						 (libraries unix str zarith))
->>>>>>> d9377f37
 
 (rule
      (targets input25000000.txt)
      (deps (:prog fasta3.exe))
      (action (with-stdout-to %{targets} (run %{prog} 25_000_000 > %{targets}))))
 
-<<<<<<< HEAD
-(alias (name buildbench) (deps binarytrees5.exe fannkuchredux2.exe  floyd.exe  fannkuchredux.exe fasta3.exe fasta6.exe knucleotide.exe  game_of_life_serial.exe  matrix-multiplication_serial.exe  matrix-multiplication_serial_tilling.exe   mandelbrot6.exe nbody.exe  nbody_random_bodies.exe  pidigits5.exe regexredux2.exe revcomp2.exe spectralnorm2.exe knucleotide-input.txt))
-=======
 (rule
      (targets input5000000.txt)
      (deps (:prog fasta3.exe))
@@ -27,5 +20,4 @@
 						 spectralnorm2.exe input25000000.txt input5000000.txt))
 
 (alias (name multibench_parallel)
-       (deps binarytrees5.exe mandelbrot6.exe spectralnorm2.exe))
->>>>>>> d9377f37
+       (deps binarytrees5.exe mandelbrot6.exe spectralnorm2.exe))